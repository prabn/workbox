--- conflicted
+++ resolved
@@ -97,7 +97,6 @@
     isInstance({request}, Request);
 
     const hash = `${request.url}!${Date.now()}!${_requestCounter++}`;
-<<<<<<< HEAD
     const reqData = await getQueueableRequest({
       request,
       config: this._config,
@@ -110,14 +109,6 @@
     }
 
     try{
-=======
-    const queuableRequest =
-      await getQueueableRequest({
-        request,
-        config: this._config,
-      });
-    try {
->>>>>>> cc560bdb
       this._queue.push(hash);
 
       // add to queue
@@ -135,13 +126,9 @@
         id: hash,
         url: request.url,
       });
-<<<<<<< HEAD
 
       return hash;
     } catch (err) {
-=======
-    } catch (e) {
->>>>>>> cc560bdb
       // broadcast the failure of request added to the queue
       broadcastMessage({
         broadcastChannel: this._broadcastChannel,
@@ -165,7 +152,6 @@
   async getRequestFromQueue({hash}) {
     isType({hash}, 'string');
 
-<<<<<<< HEAD
     if(this._queue.includes(hash)) {
       const reqData = await this._idbQDb.get(hash);
 
@@ -176,11 +162,6 @@
       }
 
       return reqData;
-=======
-    if (this._queue.includes(hash)) {
-      const req = await this._idbQDb.get(hash);
-      return req;
->>>>>>> cc560bdb
     }
   }
 
